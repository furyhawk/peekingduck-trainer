from __future__ import generators, print_function

from pathlib import Path

import matplotlib.pyplot as plt
import numpy as np
import pandas as pd
import torch
import wandb
from pytorch_grad_cam import GradCAM
from pytorch_grad_cam.utils.image import show_cam_on_image
from torchmetrics import AUROC, Accuracy, MetricCollection, Precision, Recall
from torchmetrics.classification import MulticlassCalibrationError

<<<<<<< HEAD
from configs import config, global_params, mnist_params, rsna_breast_params
=======
from configs import config, global_params, mnist_params
from configs.base_params import PipelineConfig
>>>>>>> fcd9891f
from src import dataset
from src.callbacks.early_stopping import EarlyStopping
from src.callbacks.history import History
from src.callbacks.metrics_meter import MetricMeter
from src.callbacks.model_checkpoint import ModelCheckpoint
from src.callbacks.wandb_logger import WandbLogger
from src.dataset import ImageClassificationDataModule, MNISTDataModule
from src.metrics import metric
from src.model import ImageClassificationModel, MNISTModel
from src.trainer import Trainer
from src.utils import general_utils

device = config.DEVICE
# logs_dir = global_params.PipelineConfig.stores.logs_dir
# main_logger = config.init_logger(
#     log_file=Path.joinpath(logs_dir, "main.log"),
#     module_name="main",
# )  # FIXME: follow trainer style logger

# shutil.copy(FILES.global_params_path, LOGS_PARAMS.LOGS_DIR_RUN_ID)


def wandb_init(fold: int, pipeline_config: global_params.PipelineConfig):
    """Initialize wandb run.
    Args:
        fold (int): [description]
        pipeline_config (global_params.PipelineConfig): The pipeline configuration.
    Returns:
        [type]: [description]
    """
    config = {
        "Train_Params": pipeline_config.global_train_params.to_dict(),
        "Model_Params": pipeline_config.model_params.to_dict(),
        "Loader_Params": pipeline_config.loader_params.to_dict(),
        "File_Params": pipeline_config.files.to_dict(),
        "Wandb_Params": pipeline_config.wandb_params.to_dict(),
        "Folds_Params": pipeline_config.folds.to_dict(),
        "Augment_Params": pipeline_config.transforms.to_dict(),
        "Criterion_Params": pipeline_config.criterion_params.to_dict(),
        "Scheduler_Params": pipeline_config.scheduler_params.to_dict(),
        "Optimizer_Params": pipeline_config.optimizer_params.to_dict(),
    }

    wandb_run = wandb.init(
        config=config,
        name=f"{pipeline_config.global_train_params.model_name}_fold_{fold}",
        **pipeline_config.wandb_params.to_dict(),
    )
    return wandb_run


def log_gradcam(
    curr_fold_best_checkpoint,
    df_oof,
    pipeline_config: global_params.PipelineConfig,
    plot_gradcam: bool = True,
):
    """Log gradcam images into wandb for error analysis.
    # TODO: Consider getting the logits for error analysis,
    # for example, if a predicted image which is correct has high logits
    # this means the model is very sure, conversely, if a predicted image has
    # low logits and also wrong, we also check why.
    """

    wandb_table = wandb.Table(
        columns=[
            "image_id",
            "y_true",
            "y_pred",
            "y_prob",
            "original_image",
            "gradcam_image",
        ]
    )
    model = models.CustomNeuralNet(pretrained=False)

    # I do not need to do the following as the trainer returns a checkpoint model.
    # So we do not need to say: model = CustomNeuralNet(pretrained=False) -> state = torch.load(...)
    curr_fold_best_state = curr_fold_best_checkpoint["model_state_dict"]
    model.load_state_dict(curr_fold_best_state)
    model.to(device)
    model.eval()

    if "vit" in pipeline_config.model_params.model_name:
        # blocks[-1].norm1  # for vit models use this, note this is using TIMM backbone.
        target_layers = [model.backbone.blocks[-1].norm1]

    elif "efficientnet" in pipeline_config.model_params.model_name:
        target_layers = [model.backbone.conv_head]
        reshape_transform = None

    elif (
        "resnet" in pipeline_config.model_params.model_name
        or "resnext" in pipeline_config.model_params.model_name
    ):
        target_layers = [model.backbone.layer4[-1]]
        reshape_transform = None
    elif "swin" in pipeline_config.model_params.model_name:
        # https://github.com/jacobgil/pytorch-grad-cam/blob/master/usage_examples/swinT_example.py
        # TODO: Note this does not work for swin 384 as the size is not (7, 7)
        def reshape_transform(tensor, height=7, width=7):
            result = tensor.reshape(tensor.size(0), height, width, tensor.size(2))

            # Bring the channels to the first dimension,
            # like in CNNs.
            result = result.permute(0, 3, 1, 2)
            return result

        target_layers = [model.backbone.layers[-1].blocks[-1].norm1]

    # load gradcam_dataset
    gradcam_dataset = dataset.CustomDataset(
        df=df_oof,
        pipeline_config=pipeline_config,
        transforms=transformation.get_gradcam_transforms(pipeline_config),
        mode="gradcam",
    )
    count = 0
    for data in gradcam_dataset:
        X, y, original_image, image_id = (
            data["X"],
            data["y"],
            data["original_image"],
            data["image_id"],
        )
        # original's shape = (224, 224, 3) with unnormalized tensors.
        # X's shape = (3, 224, 224)
        # X_unsqueeze's shape = (1, 3, 224, 224)
        X_unsqueezed = X.unsqueeze(0)
        gradcam = GradCAM(
            model=model,
            target_layers=target_layers,
            use_cuda=device,
            reshape_transform=reshape_transform,
        )

        # # If targets is None, the highest scoring category will be used for every image in the batch.
        gradcam_output = gradcam(
            input_tensor=X_unsqueezed,
            target_category=None,
            aug_smooth=False,
            eigen_smooth=False,
        )
        original_image = original_image.cpu().detach().numpy() / 255.0
        y_true = y.cpu().detach().numpy()
        y_pred = df_oof.loc[
            df_oof[pipeline_config.folds.image_col_name] == image_id,
            "oof_preds",
        ].values[0]

        # Hardcoded
        y_prob = df_oof.loc[
            df_oof[pipeline_config.folds.image_col_name] == image_id,
            "class_1_oof",
        ].values[0]
        assert original_image.shape[-1] == 3, "Channel Last when passing into gradcam."

        gradcam_image = show_cam_on_image(
            original_image, gradcam_output[0], use_rgb=False
        )
        if plot_gradcam:
            _fig, axes = plt.subplots(figsize=(8, 8), ncols=2)
            axes[0].imshow(original_image)
            axes[0].set_title(f"y_true={y_true:.4f}")
            axes[1].imshow(gradcam_image)
            axes[1].set_title(f"y_pred={y_pred}")
            plt.show()
            torch.cuda.empty_cache()

        # No idea why we must cast to float instead of just numpy.
        wandb_table.add_data(
            image_id,
            float(y_true),
            float(y_pred),
            float(y_prob),
            wandb.Image(original_image),
            wandb.Image(gradcam_image),
        )
        # TODO: take 10 correct predictions and 10 incorrect predictions.
        # TODO: needs modification if problem is say regression, or multilabel.
        count += 1
        if count == 20:
            break
    return wandb_table


def train_one_fold(
    df_folds: pd.DataFrame,
    fold: int,
    pipeline_config: global_params.PipelineConfig,
    is_plot: bool = False,
    is_forward_pass: bool = True,
    is_gradcam: bool = True,
    is_find_lr: bool = False,
):
    """Train the model on the given fold."""
    artifacts_dir = pipeline_config.stores.artifacts_dir
    ################################## W&B #####################################
    # wandb.login()
    wandb_run = wandb_init(fold=fold, pipeline_config=pipeline_config)

    train_loader, valid_loader, df_oof = prepare.prepare_loaders(
        df_folds, fold, pipeline_config=pipeline_config
    )

    if is_plot:
        image_grid = plot.show_image(
            loader=train_loader,
            mean=[0.485, 0.456, 0.406],
            std=[0.229, 0.224, 0.225],
            one_channel=False,
        )

        images = wandb.Image(
            np.transpose(image_grid, (1, 2, 0)),
            caption="Top: Output, Bottom: Input",
        )
        wandb.log({"examples": images})

    # Model, cost function and optimizer instancing
    model = models.CustomNeuralNet().to(device)

    if is_forward_pass:
        # Forward Sanity Check
        # TODO: https://discuss.pytorch.org/t/why-cannot-i-call-dataloader-or-model-object-twice/137761
        # Find out why this will change model behaviour, use with caution, or maybe just put it outside this function for safety.
        _forward_X, _forward_y = models.forward_pass(loader=train_loader, model=model)
    if is_find_lr:
        lr_finder.find_lr(model, device, train_loader, valid_loader, use_valid=False)

    reighns_trainer: trainer.Trainer = trainer.Trainer(
        pipeline_config=pipeline_config,
        model=model,
        model_artifacts_path=artifacts_dir,
        device=device,
        wandb_run=wandb_run,
    )

    curr_fold_best_checkpoint = reighns_trainer.fit(train_loader, valid_loader, fold)

    # TODO: Note that for sigmoid on one class, the OOF score is the positive class.
    df_oof[
        [
            f"class_{str(c)}_oof"
            for c in range(pipeline_config.global_train_params.num_classes)
        ]
    ] = (curr_fold_best_checkpoint["oof_probs"].detach().numpy())

    df_oof["oof_trues"] = curr_fold_best_checkpoint["oof_trues"]
    df_oof["oof_preds"] = curr_fold_best_checkpoint["oof_preds"]

    df_oof.to_csv(Path(artifacts_dir, f"oof_fold_{fold}.csv"), index=False)
    if is_gradcam:
        # TODO: df_oof['error_analysis'] = todo - error analysis by ranking prediction confidence and plot gradcam for top 10 and bottom 10.
        gradcam_table = log_gradcam(
            curr_fold_best_checkpoint=curr_fold_best_checkpoint,
            df_oof=df_oof,
            pipeline_config=pipeline_config,
            plot_gradcam=False,
        )

        wandb_run.log({"gradcam_table": gradcam_table})
        general_utils.free_gpu_memory(gradcam_table)

    general_utils.free_gpu_memory(model)
    wandb_run.finish()  # Finish the run to start next fold.

    return df_oof


def train_loop(pipeline_config: global_params.PipelineConfig, *args, **kwargs):
    """Perform the training loop on all folds. Here The CV score is the average of the validation fold metric.
    While the OOF score is the aggregation of all validation folds."""

    df_oof = pd.DataFrame()

    for fold in range(1, pipeline_config.folds.num_folds + 1):
        _df_oof = train_one_fold(
            *args, fold=fold, pipeline_config=pipeline_config, **kwargs
        )
        df_oof = pd.concat([df_oof, _df_oof])

    cv_mean_d, cv_std_d = metric.calculate_cv_metrics(df_oof)
    main_logger.info(f"\nMEAN CV: {cv_mean_d}\nSTD CV: {cv_std_d}")

    df_oof.to_csv(Path(pipeline_config.stores.artifacts_dir, "oof.csv"), index=False)

    return df_oof


def train_steel_defect(pipeline_config: PipelineConfig) -> None:
    """Train Steel Defect."""
    num_classes = pipeline_config.global_train_params.num_classes  # 2
    dm = ImageClassificationDataModule(pipeline_config)
    dm.prepare_data()

    model = ImageClassificationModel(pipeline_config).to(pipeline_config.device)
    metrics_collection = MetricCollection(
        [
            Accuracy(num_classes=num_classes),
            Precision(num_classes=num_classes),
            Recall(num_classes=num_classes),
            AUROC(num_classes=num_classes, average="macro"),
            MulticlassCalibrationError(
                num_classes=num_classes
            ),  # similar to brier loss
        ]
    )
    trainer = Trainer(
        pipeline_config=pipeline_config,
        model=model,
        metrics=metrics_collection,
        callbacks=[History(), MetricMeter()],
    )

    if pipeline_config.datamodule.debug:
        dm.setup(stage="debug")
        debug_train_loader = dm.debug_train_dataloader()
        debug_valid_loader = dm.debug_valid_dataloader()
        _ = trainer.fit(debug_train_loader, debug_valid_loader, fold=None)
    else:
        dm.setup(stage="fit")
        train_loader = dm.train_dataloader()
        valid_loader = dm.valid_dataloader()
        _ = trainer.fit(train_loader, valid_loader, fold=None)


def train_mnist(pipeline_config: PipelineConfig) -> None:
    """Train MNIST."""
    num_classes = pipeline_config.global_train_params.num_classes  # 10
    dm = MNISTDataModule(pipeline_config)
    dm.prepare_data()

    model = MNISTModel(pipeline_config).to(pipeline_config.device)
    metrics_collection = MetricCollection(
        [
            Accuracy(num_classes=num_classes),
            Precision(num_classes=num_classes),
            Recall(num_classes=num_classes),
            AUROC(num_classes=num_classes, average="macro"),
            MulticlassCalibrationError(
                num_classes=num_classes
            ),  # similar to brier loss
        ]
    )
    trainer = Trainer(
        pipeline_config=pipeline_config,
        model=model,
        metrics=metrics_collection,
        callbacks=[
            History(),
            MetricMeter(),
            ModelCheckpoint(mode="max", monitor="val_Accuracy"),
            EarlyStopping(mode="max", monitor="val_Accuracy", patience=2),
            # WandbLogger(
            #     project="MNIST",
            #     entity="reighns",
            #     name="MNIST_EXP_1",
            #     config=pipeline_config.all_params,
            # ),
        ],
    )

    dm.setup(stage="fit")
    train_loader = dm.train_dataloader()
    valid_loader = dm.valid_dataloader()
    history = trainer.fit(train_loader, valid_loader, fold=None)
    # history = trainer.history
    print(history.keys())
    print(history["valid_loss"])
    print(history["val_Accuracy"])
    print(history["val_AUROC"])
    # print(trainer.history["valid_probs"][0].shape)
    # print(trainer.history["valid_probs"][1].shape)


def train_rsna_breast(debug: bool = False):
    pipeline_config = rsna_breast_params.PipelineConfig()
    print(f"Pipeline Config: {pipeline_config}")
    num_classes = pipeline_config.global_train_params.num_classes

    dm = ImageClassificationDataModule(pipeline_config)
    dm.prepare_data()

    model = ImageClassificationModel(pipeline_config).to(pipeline_config.device)
    metrics_collection = MetricCollection(
        [
            Accuracy(num_classes=num_classes),
            Precision(num_classes=num_classes),
            Recall(num_classes=num_classes),
            AUROC(num_classes=num_classes, average="macro"),
            MulticlassCalibrationError(
                num_classes=num_classes
            ),  # similar to brier loss
        ]
    )
    trainer = Trainer(
        pipeline_config=pipeline_config,
        model=model,
        metrics=metrics_collection,
        callbacks=[
            History(),
            MetricMeter(),
            ModelCheckpoint(mode="max", monitor="val_Accuracy"),
            EarlyStopping(mode="max", monitor="val_Accuracy", patience=2),
            # WandbLogger(
            #     project="MNIST",
            #     entity="reighns",
            #     name="MNIST_EXP_1",
            #     config=pipeline_config.all_params,
            # ),
        ],
    )

    if debug:
        pass
        # dm.setup(stage="debug")
        # debug_train_loader = dm.debug_train_dataloader()
        # debug_valid_loader = dm.debug_valid_dataloader()
        # _ = trainer.fit(debug_train_loader, debug_valid_loader, fold=None)
    else:
        dm.setup(stage="fit")
        train_loader = dm.train_dataloader()
        valid_loader = dm.valid_dataloader()
        history = trainer.fit(train_loader, valid_loader, fold=None)
        # history = trainer.history
        print(history.keys())
        print(history["valid_loss"])
        print(history["val_Accuracy"])
        print(history["val_AUROC"])
        # print(trainer.history["valid_probs"][0].shape)
        # print(trainer.history["valid_probs"][1].shape)


if __name__ == "__main__":
    general_utils.seed_all(1992)
<<<<<<< HEAD

    train_rsna_breast(debug=False)
=======
    pipeline_config = global_params.PipelineConfig()
    # train_steel_defect(pipeline_config)

    # TODO: maybe when compiling pipeline config, we can save state of the config as callables,
    # like torchflare's self.state dict.
    mnist_config = mnist_params.PipelineConfig()
    print(f"Pipeline Config: {mnist_config}")
    train_mnist(mnist_config)
>>>>>>> fcd9891f
<|MERGE_RESOLUTION|>--- conflicted
+++ resolved
@@ -12,12 +12,8 @@
 from torchmetrics import AUROC, Accuracy, MetricCollection, Precision, Recall
 from torchmetrics.classification import MulticlassCalibrationError
 
-<<<<<<< HEAD
 from configs import config, global_params, mnist_params, rsna_breast_params
-=======
-from configs import config, global_params, mnist_params
 from configs.base_params import PipelineConfig
->>>>>>> fcd9891f
 from src import dataset
 from src.callbacks.early_stopping import EarlyStopping
 from src.callbacks.history import History
@@ -394,9 +390,9 @@
     # print(trainer.history["valid_probs"][1].shape)
 
 
-def train_rsna_breast(debug: bool = False):
-    pipeline_config = rsna_breast_params.PipelineConfig()
-    print(f"Pipeline Config: {pipeline_config}")
+def train_rsna_breast(pipeline_config: PipelineConfig) -> None:
+    """RSNA Breast 2022."""
+
     num_classes = pipeline_config.global_train_params.num_classes
 
     dm = ImageClassificationDataModule(pipeline_config)
@@ -432,38 +428,22 @@
         ],
     )
 
-    if debug:
-        pass
-        # dm.setup(stage="debug")
-        # debug_train_loader = dm.debug_train_dataloader()
-        # debug_valid_loader = dm.debug_valid_dataloader()
-        # _ = trainer.fit(debug_train_loader, debug_valid_loader, fold=None)
-    else:
-        dm.setup(stage="fit")
-        train_loader = dm.train_dataloader()
-        valid_loader = dm.valid_dataloader()
-        history = trainer.fit(train_loader, valid_loader, fold=None)
-        # history = trainer.history
-        print(history.keys())
-        print(history["valid_loss"])
-        print(history["val_Accuracy"])
-        print(history["val_AUROC"])
-        # print(trainer.history["valid_probs"][0].shape)
-        # print(trainer.history["valid_probs"][1].shape)
+    dm.setup(stage="fit")
+    train_loader = dm.train_dataloader()
+    valid_loader = dm.valid_dataloader()
+    history = trainer.fit(train_loader, valid_loader, fold=None)
+    # history = trainer.history
+    print(history.keys())
+    print(history["valid_loss"])
+    print(history["val_Accuracy"])
+    print(history["val_AUROC"])
+    # print(trainer.history["valid_probs"][0].shape)
+    # print(trainer.history["valid_probs"][1].shape)
 
 
 if __name__ == "__main__":
     general_utils.seed_all(1992)
-<<<<<<< HEAD
-
-    train_rsna_breast(debug=False)
-=======
-    pipeline_config = global_params.PipelineConfig()
-    # train_steel_defect(pipeline_config)
-
-    # TODO: maybe when compiling pipeline config, we can save state of the config as callables,
-    # like torchflare's self.state dict.
-    mnist_config = mnist_params.PipelineConfig()
-    print(f"Pipeline Config: {mnist_config}")
-    train_mnist(mnist_config)
->>>>>>> fcd9891f
+    pipeline_config = rsna_breast_params.PipelineConfig()
+    print(f"Pipeline Config: {pipeline_config}")
+
+    train_rsna_breast(pipeline_config)